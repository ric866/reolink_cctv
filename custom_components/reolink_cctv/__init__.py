--- conflicted
+++ resolved
@@ -25,6 +25,7 @@
     CONF_MOTION_FORCE_OFF,
     CONF_PLAYBACK_DAYS,
     CONF_PROTOCOL,
+    CONF_STREAM,
     CONF_THUMBNAIL_PATH,
     CONF_SUBSCRIPTION_WATCHDOG_INTERVAL,
     DEFAULT_EXTERNAL_HOST,
@@ -33,11 +34,7 @@
     DEFAULT_MOTION_FORCE_OFF,
     DEFAULT_MOTION_OFF_DELAY,
     DEFAULT_PLAYBACK_DAYS,
-<<<<<<< HEAD
     DEFAULT_STREAM,
-=======
-    DEFAULT_STREAM_FORMAT,
->>>>>>> 0e47848a
     DEFAULT_SUBSCRIPTION_WATCHDOG_INTERVAL,
     DEFAULT_TIMEOUT,
     DEVICE_CONFIG_UPDATE_COORDINATOR,
@@ -165,12 +162,13 @@
     host.api.external_host  = entry.options.get(CONF_EXTERNAL_HOST, DEFAULT_EXTERNAL_HOST)
     host.api.external_port  = entry.options.get(CONF_EXTERNAL_PORT, DEFAULT_EXTERNAL_PORT)
     host.api.timeout        = entry.options.get(CONF_TIMEOUT, DEFAULT_TIMEOUT)
-    host.api.protocol       = entry.options.get(CONF_PROTOCOL, DEFAULT_PROTOCOL)
-<<<<<<< HEAD
-    host.api.stream         = entry.options.get(CONF_STREAM, DEFAULT_STREAM)
-=======
-    host.api.stream_format  = entry.options.get(CONF_STREAM_FORMAT, DEFAULT_STREAM_FORMAT)
->>>>>>> 0e47848a
+
+    cur_protocol            = entry.options.get(CONF_PROTOCOL, DEFAULT_PROTOCOL)
+    cur_stream              = entry.options.get(CONF_STREAM, DEFAULT_STREAM)
+    if cur_protocol == "rtsp" and cur_stream == "ext":
+        cur_stream = "sub"
+    host.api.protocol       = cur_protocol
+    host.api.stream         = cur_stream
 
     coordinator_subscription_watchdog: DataUpdateCoordinator = hass.data[DOMAIN][entry.entry_id][SUBSCRIPTION_WATCHDOG_COORDINATOR]
 
