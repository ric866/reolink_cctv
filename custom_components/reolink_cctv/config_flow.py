--- conflicted
+++ resolved
@@ -25,11 +25,7 @@
     CONF_MOTION_FORCE_OFF,
     CONF_PLAYBACK_DAYS,
     CONF_PROTOCOL,
-<<<<<<< HEAD
     CONF_STREAM,
-=======
-    CONF_STREAM_FORMAT,
->>>>>>> 0e47848a
     CONF_THUMBNAIL_PATH,
     CONF_SUBSCRIPTION_WATCHDOG_INTERVAL,
     DEFAULT_EXTERNAL_HOST,
@@ -39,11 +35,7 @@
     DEFAULT_USE_HTTPS,
     DEFAULT_PLAYBACK_DAYS,
     DEFAULT_PROTOCOL,
-<<<<<<< HEAD
     DEFAULT_STREAM,
-=======
-    DEFAULT_STREAM_FORMAT,
->>>>>>> 0e47848a
     DEFAULT_TIMEOUT,
     DEFAULT_SUBSCRIPTION_WATCHDOG_INTERVAL,
     DOMAIN
@@ -220,6 +212,11 @@
                         CONF_PROTOCOL,
                         default = self.config_entry.options.get(CONF_PROTOCOL, DEFAULT_PROTOCOL),
                     ): vol.In(["rtmp", "rtsp"]),
+                    
+                    vol.Required(
+                        CONF_STREAM,
+                        default = self.config_entry.options.get(CONF_STREAM, DEFAULT_STREAM),
+                    ): vol.In(["main", "sub", "ext"]),
 
                     vol.Required(
                         CONF_MOTION_OFF_DELAY,
